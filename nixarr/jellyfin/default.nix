--- conflicted
+++ resolved
@@ -14,10 +14,7 @@
     stateDir = mkOption {
       type = types.path;
       default = "${nixarr.stateDir}/jellyfin";
-<<<<<<< HEAD
-=======
       defaultText = literalExpression ''"''${nixarr.stateDir}/jellyfin"'';
->>>>>>> a2025a46
       description = "The state directory for Jellyfin.";
     };
 
