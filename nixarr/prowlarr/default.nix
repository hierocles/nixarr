# TODO: Dir creation and file permissions in nix
{
  config,
  lib,
  ...
}:
with lib; let
  defaultPort = 9696;
  nixarr = config.nixarr;
  cfg = config.nixarr.prowlarr;
in {
  imports = [
    ./prowlarr-module
  ];

  options.nixarr.prowlarr = {
    enable = mkEnableOption "the Prowlarr service.";

    stateDir = mkOption {
      type = types.path;
      default = "${nixarr.stateDir}/prowlarr";
<<<<<<< HEAD
=======
      defaultText = literalExpression ''"''${nixarr.stateDir}/prowlarr"'';
>>>>>>> a2025a46
      description = "The state directory for Prowlarr.";
    };

    vpn.enable = mkOption {
      type = types.bool;
      default = false;
      description = ''
        **Required options:** [`nixarr.vpn.enable`](#nixarr.vpn.enable)

        Route Prowlarr traffic through the VPN.
      '';
    };
  };

  config = mkIf cfg.enable {
      assertions = [
        {
          assertion = cfg.vpn.enable -> nixarr.vpn.enable;
          message = ''
            The nixarr.prowlarr.vpn.enable option requires the
            nixarr.vpn.enable option to be set, but it was not.
          '';
        }
      ];

    systemd.tmpfiles.rules = [
      "d '${cfg.stateDir}' 0700 prowlarr root - -"
    ];

    util-nixarr.services.prowlarr = {
      enable = true;
      dataDir = cfg.stateDir;
    };

    # Enable and specify VPN namespace to confine service in.
    systemd.services.prowlarr.vpnconfinement = mkIf cfg.vpn.enable {
      enable = true;
      vpnnamespace = "wg";
    };

    # Port mappings
    vpnnamespaces.wg = mkIf cfg.vpn.enable {
      portMappings = [{ From = defaultPort; To = defaultPort; }];
    };

    services.nginx = mkIf cfg.vpn.enable {
      enable = true;

      recommendedTlsSettings = true;
      recommendedOptimisation = true;
      recommendedGzipSettings = true;

      virtualHosts."127.0.0.1:${builtins.toString defaultPort}" = {
        listen = [
          {
            addr = "0.0.0.0";
            port = defaultPort;
          }
        ];
        locations."/" = {
          recommendedProxySettings = true;
          proxyWebsockets = true;
          proxyPass = "http://192.168.15.1:${builtins.toString defaultPort}";
        };
      };
    };
  };
}<|MERGE_RESOLUTION|>--- conflicted
+++ resolved
@@ -19,10 +19,7 @@
     stateDir = mkOption {
       type = types.path;
       default = "${nixarr.stateDir}/prowlarr";
-<<<<<<< HEAD
-=======
       defaultText = literalExpression ''"''${nixarr.stateDir}/prowlarr"'';
->>>>>>> a2025a46
       description = "The state directory for Prowlarr.";
     };
 
