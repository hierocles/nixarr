--- conflicted
+++ resolved
@@ -66,10 +66,7 @@
     stateDir = mkOption {
       type = types.path;
       default = "${nixarr.stateDir}/transmission";
-<<<<<<< HEAD
-=======
       defaultText = literalExpression ''"''${nixarr.stateDir}/transmission"'';
->>>>>>> a2025a46
       description = ''
         The state directory for Transmission.
       '';
@@ -125,10 +122,7 @@
         stateDir = mkOption {
           type = types.path;
           default = "${nixarr.stateDir}/cross-seed";
-<<<<<<< HEAD
-=======
           defaultText = literalExpression ''"''${nixarr.stateDir}/cross-seed"'';
->>>>>>> a2025a46
           description = ''
             The state directory for Transmission.
           '';
@@ -194,6 +188,9 @@
     extraSettings = mkOption {
       type = types.attrs;
       default = {};
+      example = {
+        trash-original-torrent-files = true;
+      };
       description = ''
         Extra config settings for the Transmission service.
 
