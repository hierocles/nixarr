{
  config,
  lib,
  pkgs,
  ...
}:
with lib; let
  cfg = config.nixarr;
  list-unlinked = pkgs.writeShellApplication {
    name = "list-unlinked";
    runtimeInputs = with pkgs; [util-linux];
    text = ''
      if [ "$#" -ne 1 ]; then
          echo "Illegal number of parameters. Must be one file path"
      fi

      find "$1" -type f -links 1 -exec du -h {} + | sort -h
    '';
  };
  fix-permissions = pkgs.writeShellApplication {
    name = "fix-permissions";
    runtimeInputs = with pkgs; [util-linux];
    text = ''
      if [ "$EUID" -ne 0 ]; then
        echo "Please run as root"
        exit
      fi

      chown -R torrenter:media "${cfg.mediaDir}/torrents"
      chown -R streamer:media "${cfg.mediaDir}/library"
      find "${cfg.mediaDir}" \( -type d -exec chmod 0775 {} + -true \) -o \( -exec chmod 0664 {} + \)
    '' + strings.optionalString cfg.jellyfin.enable ''
      chown -R streamer:root "${cfg.jellyfin.stateDir}"
      find "${cfg.jellyfin.stateDir}" \( -type d -exec chmod 0700 {} + -true \) -o \( -exec chmod 0600 {} + \)
    '' + strings.optionalString cfg.transmission.enable ''
      chown -R torrenter:cross-seed "${cfg.transmission.stateDir}"
      find "${cfg.transmission.stateDir}" \( -type d -exec chmod 0750 {} + -true \) -o \( -exec chmod 0640 {} + \)
    '' + strings.optionalString cfg.transmission.privateTrackers.cross-seed.enable ''
      chown -R cross-seed:root "${cfg.transmission.privateTrackers.cross-seed.stateDir}"
      find "${cfg.transmission.privateTrackers.cross-seed.stateDir}" \( -type d -exec chmod 0700 {} + -true \) -o \( -exec chmod 0600 {} + \)
    '' + strings.optionalString cfg.prowlarr.enable ''
      chown -R prowlarr:root "${cfg.prowlarr.stateDir}"
      find "${cfg.prowlarr.stateDir}" \( -type d -exec chmod 0700 {} + -true \) -o \( -exec chmod 0600 {} + \)
    '' + strings.optionalString cfg.sonarr.enable ''
      chown -R sonarr:root "${cfg.sonarr.stateDir}"
      find "${cfg.sonarr.stateDir}" \( -type d -exec chmod 0700 {} + -true \) -o \( -exec chmod 0600 {} + \)
    '' + strings.optionalString cfg.radarr.enable ''
      chown -R radarr:root "${cfg.radarr.stateDir}"
      find "${cfg.radarr.stateDir}" \( -type d -exec chmod 0700 {} + -true \) -o \( -exec chmod 0600 {} + \)
    '' + strings.optionalString cfg.lidarr.enable ''
      chown -R lidarr:root "${cfg.lidarr.stateDir}"
      find "${cfg.lidarr.stateDir}" \( -type d -exec chmod 0700 {} + -true \) -o \( -exec chmod 0600 {} + \)
    '' + strings.optionalString cfg.bazarr.enable ''
      chown -R bazarr:root "${cfg.bazarr.stateDir}"
      find "${cfg.bazarr.stateDir}" \( -type d -exec chmod 0700 {} + -true \) -o \( -exec chmod 0600 {} + \)
    '' + strings.optionalString cfg.readarr.enable ''
      chown -R readarr:root "${cfg.readarr.stateDir}"
      find "${cfg.readarr.stateDir}" \( -type d -exec chmod 0700 {} + -true \) -o \( -exec chmod 0600 {} + \)
    '';
  };
in {
  imports = [
    ./jellyfin
    ./bazarr
    ./ddns
    ./radarr
    ./lidarr
    ./readarr
    ./sonarr
    ./openssh
    ./prowlarr
    ./transmission
    ../util
  ];

  options.nixarr = {
    enable = mkOption {
      type = types.bool;
      default = false;
      example = true;
      description = ''
        Whether or not to enable the nixarr module. Has the following features:

        - **Run services through a VPN:** You can run any service that this module
          supports through a VPN, fx `nixarr.transmission.vpn.enable = true;`
        - **Automatic Directories, Users and Permissions:** The module automatically
          creates directories and users for your media library. It also sets sane
          permissions.
        - **State Management:** All services support state management and all state
          that they manage is located by default in `/data/.state/nixarr/*`
        - **Optional Automatic Port Forwarding:** This module has a UPNP support that
          lets services request ports from your router automatically, if you enable it.

        It is possible, _but not recommended_, to run the "*Arrs" behind a VPN,
        because it can cause rate limiting issues. Generally, you should use
        VPN on transmission and maybe jellyfin, depending on your setup.

        The following services are supported:

        - [Jellyfin](#nixarr.jellyfin.enable)
        - [Bazarr](#nixarr.bazarr.enable)
        - [Lidarr](#nixarr.lidarr.enable)
        - [Prowlarr](#nixarr.prowlarr.enable)
        - [Radarr](#nixarr.radarr.enable)
        - [Readarr](#nixarr.readarr.enable)
        - [Sonarr](#nixarr.sonarr.enable)
        - [Transmission](#nixarr.transmission.enable)

        Remember to read the options.
      '';
    };

    mediaUsers = mkOption {
      type = with types; listOf str;
      default = [];
      example = ["user"];
      description = ''
        Extra users to add to the media group.
      '';
    };

    mediaDir = mkOption {
      type = types.path;
      default = "/data/media";
      example = "/nixarr";
      description = ''
        The location of the media directory for the services.

        **Warning:** Setting this to any path, where the subpath is not
        owned by root, will fail! For example:

        ```nix
          mediaDir = /home/user/nixarr
        ```

        Is not supported, because `/home/user` is owned by `user`.
      '';
    };

    stateDir = mkOption {
      type = types.path;
      default = "/data/.state/nixarr";
      example = "/nixarr/.state";
      description = ''
        The location of the state directory for the services.

        **Warning:** Setting this to any path, where the subpath is not
        owned by root, will fail! For example:

        ```nix
          stateDir = /home/user/nixarr/.state
        ```

        Is not supported, because `/home/user` is owned by `user`.
      '';
    };

    vpn = {
      enable = mkOption {
        type = types.bool;
        default = false;
        example = true;
        description = ''
          **Required options:** [`nixarr.vpn.wgConf`](#nixarr.vpn.wgconf)

          Whether or not to enable VPN support for the services that nixarr
          supports.
        '';
      };

      wgConf = mkOption {
        type = types.nullOr types.path;
        default = null;
        example = "/data/.secret/vpn/wg.conf";
        description = "The path to the wireguard configuration file.";
      };

      vpnTestService = {
        enable = mkEnableOption ''
          the vpn test service. Useful for testing DNS leaks or if the VPN
          port forwarding works correctly.
        '';

        port = mkOption {
          type = with types; nullOr port;
          default = null;
          example = 58403;
          description = ''
            The port that netcat listens to on the vpn test service. If set to
            `null`, then netcat will not be started.
          '';
        };
      };

      openTcpPorts = mkOption {
        type = with types; listOf port;
        default = [];
        description = ''
          What TCP ports to allow traffic from. You might need this if you're
          port forwarding on your VPN provider and you're setting up services
          not covered in by this module that uses the VPN.
        '';
        example = [46382 38473];
      };

      openUdpPorts = mkOption {
        type = with types; listOf port;
        default = [];
        description = ''
          What UDP ports to allow traffic from. You might need this if you're
          port forwarding on your VPN provider and you're setting up services
          not covered in by this module that uses the VPN.
        '';
        example = [46382 38473];
      };
    };
  };

  config = mkIf cfg.enable {
    assertions = [
      {
        assertion = cfg.vpn.enable -> cfg.vpn.wgConf != null;
        message = ''
          The nixarr.vpn.enable option requires the nixarr.vpn.wgConf option
          to be set, but it was not.
        '';
      }
    ];

    users.groups = {
      media.members = cfg.mediaUsers;
      streamer = {};
      torrenter = {};
    };
    users.users = {
      streamer = {
        isSystemUser = true;
        group = "streamer";
      };
      torrenter = {
        isSystemUser = true;
        group = "torrenter";
      };
    };

    systemd.tmpfiles.rules = [
      # Media dirs
      "d '${cfg.mediaDir}'                      0775 root      media - -"
      "d '${cfg.mediaDir}/library'              0775 streamer  media - -"
      "d '${cfg.mediaDir}/library/shows'        0775 streamer  media - -"
      "d '${cfg.mediaDir}/library/movies'       0775 streamer  media - -"
      "d '${cfg.mediaDir}/library/music'        0775 streamer  media - -"
      "d '${cfg.mediaDir}/library/books'        0775 streamer  media - -"
      "d '${cfg.mediaDir}/torrents'             0755 torrenter media - -"
      "d '${cfg.mediaDir}/torrents/.incomplete' 0755 torrenter media - -"
      "d '${cfg.mediaDir}/torrents/.watch'      0755 torrenter media - -"
      "d '${cfg.mediaDir}/torrents/manual'      0755 torrenter media - -"
      "d '${cfg.mediaDir}/torrents/lidarr'      0755 torrenter media - -"
      "d '${cfg.mediaDir}/torrents/radarr'      0755 torrenter media - -"
      "d '${cfg.mediaDir}/torrents/sonarr'      0755 torrenter media - -"
      "d '${cfg.mediaDir}/torrents/readarr'     0755 torrenter media - -"
    ];

    environment.systemPackages = with pkgs; [
      jdupes
      list-unlinked
      fix-permissions
    ];

    vpnnamespaces.wg = mkIf cfg.vpn.enable {
      enable = true;
      openVPNPorts = optional cfg.vpn.vpnTestService.enable {
        port = cfg.vpn.vpnTestService.port;
        protocol = "tcp";
      };
      accessibleFrom = [
        "192.168.1.0/24"
        "10.0.0.0/8"
        "127.0.0.1"
      ];
      wireguardConfigFile = cfg.vpn.wgConf;
    };

    # TODO: openports
    systemd.services.vpn-test-service = mkIf cfg.vpn.vpnTestService.enable {
      enable = true;

      vpnconfinement = {
        enable = true;
        vpnnamespace = "wg";
      };

      script = let
        vpn-test = pkgs.writeShellApplication {
          name = "vpn-test";

          runtimeInputs = with pkgs; [util-linux unixtools.ping coreutils curl bash libressl netcat-gnu openresolv dig];

          text =
            ''
              cd "$(mktemp -d)"

<<<<<<< HEAD
=======
              dig google.com

>>>>>>> 8b1e2a8c
              # Print resolv.conf
              echo "/etc/resolv.conf contains:"
              cat /etc/resolv.conf

              # Query resolvconf
              echo "resolvconf output:"
              resolvconf -l
              echo ""

              # Get ip
              echo "Getting IP:"
              curl -s ipinfo.io

              echo -ne "DNS leak test:"
              curl -s https://raw.githubusercontent.com/macvk/dnsleaktest/b03ab54d574adbe322ca48cbcb0523be720ad38d/dnsleaktest.sh -o dnsleaktest.sh
              chmod +x dnsleaktest.sh
              ./dnsleaktest.sh
            ''
            + (
              if cfg.vpn.vpnTestService.port != null
              then ''
                echo "starting netcat on port ${builtins.toString cfg.vpn.vpnTestService.port}:"
                nc -vnlp ${builtins.toString cfg.vpn.vpnTestService.port}
              ''
              else ""
            );
        };
      in "${vpn-test}/bin/vpn-test";
    };
  };
}<|MERGE_RESOLUTION|>--- conflicted
+++ resolved
@@ -300,11 +300,9 @@
             ''
               cd "$(mktemp -d)"
 
-<<<<<<< HEAD
-=======
+              # DNS information
               dig google.com
 
->>>>>>> 8b1e2a8c
               # Print resolv.conf
               echo "/etc/resolv.conf contains:"
               cat /etc/resolv.conf
