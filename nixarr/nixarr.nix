{
  config,
  lib,
  pkgs,
  ...
}:
with lib; let
  cfg = config.nixarr;
  list-unlinked = pkgs.writeShellApplication {
    name = "list-unlinked";
    runtimeInputs = with pkgs; [util-linux];
    text = ''
      if [ "$#" -ne 1 ]; then
          echo "Illegal number of parameters. Must be one file path"
      fi

      find "$1" -type f -links 1 -exec du -h {} + | sort -h
    '';
  };
  fix-permissions = pkgs.writeShellApplication {
    name = "fix-permissions";
    runtimeInputs = with pkgs; [util-linux];
    text = ''
      if [ "$EUID" -ne 0 ]; then
        echo "Please run as root"
        exit
      fi

      chown -R torrenter:media "${cfg.mediaDir}/torrents"
      chown -R streamer:media "${cfg.mediaDir}/library"
      find "${cfg.mediaDir}" \( -type d -exec chmod 0775 {} + -true \) -o \( -exec chmod 0664 {} + \)
    '' + strings.optionalString cfg.jellyfin.enable ''
      chown -R streamer:root "${cfg.jellyfin.stateDir}"
      find "${cfg.jellyfin.stateDir}" \( -type d -exec chmod 0700 {} + -true \) -o \( -exec chmod 0600 {} + \)
    '' + strings.optionalString cfg.transmission.enable ''
      chown -R torrenter:cross-seed "${cfg.transmission.stateDir}"
      find "${cfg.transmission.stateDir}" \( -type d -exec chmod 0750 {} + -true \) -o \( -exec chmod 0640 {} + \)
    '' + strings.optionalString cfg.transmission.privateTrackers.cross-seed.enable ''
      chown -R cross-seed:root "${cfg.transmission.privateTrackers.cross-seed.stateDir}"
      find "${cfg.transmission.privateTrackers.cross-seed.stateDir}" \( -type d -exec chmod 0700 {} + -true \) -o \( -exec chmod 0600 {} + \)
    '' + strings.optionalString cfg.prowlarr.enable ''
      chown -R prowlarr:root "${cfg.prowlarr.stateDir}"
      find "${cfg.prowlarr.stateDir}" \( -type d -exec chmod 0700 {} + -true \) -o \( -exec chmod 0600 {} + \)
    '' + strings.optionalString cfg.sonarr.enable ''
      chown -R sonarr:root "${cfg.sonarr.stateDir}"
      find "${cfg.sonarr.stateDir}" \( -type d -exec chmod 0700 {} + -true \) -o \( -exec chmod 0600 {} + \)
    '' + strings.optionalString cfg.radarr.enable ''
      chown -R radarr:root "${cfg.radarr.stateDir}"
      find "${cfg.radarr.stateDir}" \( -type d -exec chmod 0700 {} + -true \) -o \( -exec chmod 0600 {} + \)
    '' + strings.optionalString cfg.lidarr.enable ''
      chown -R lidarr:root "${cfg.lidarr.stateDir}"
      find "${cfg.lidarr.stateDir}" \( -type d -exec chmod 0700 {} + -true \) -o \( -exec chmod 0600 {} + \)
    '' + strings.optionalString cfg.bazarr.enable ''
      chown -R bazarr:root "${cfg.bazarr.stateDir}"
      find "${cfg.bazarr.stateDir}" \( -type d -exec chmod 0700 {} + -true \) -o \( -exec chmod 0600 {} + \)
    '' + strings.optionalString cfg.readarr.enable ''
      chown -R readarr:root "${cfg.readarr.stateDir}"
      find "${cfg.readarr.stateDir}" \( -type d -exec chmod 0700 {} + -true \) -o \( -exec chmod 0600 {} + \)
    '';
  };
in {
  imports = [
    ./jellyfin
    ./bazarr
    ./ddns
    ./radarr
    ./lidarr
    ./readarr
    ./sonarr
    ./openssh
    ./prowlarr
    ./transmission
    ../util
  ];

  options.nixarr = {
    enable = mkOption {
      type = types.bool;
      default = false;
      example = true;
      description = ''
        Whether or not to enable the nixarr module. Has the following features:

        - **Run services through a VPN:** You can run any service that this module
          supports through a VPN, fx `nixarr.transmission.vpn.enable = true;`
        - **Automatic Directories, Users and Permissions:** The module automatically
          creates directories and users for your media library. It also sets sane
          permissions.
        - **State Management:** All services support state management and all state
          that they manage is located by default in `/data/.state/nixarr/*`
        - **Optional Automatic Port Forwarding:** This module has a UPNP support that
          lets services request ports from your router automatically, if you enable it.

        It is possible, _but not recommended_, to run the "*Arrs" behind a VPN,
        because it can cause rate limiting issues. Generally, you should use
        VPN on transmission and maybe jellyfin, depending on your setup.

        The following services are supported:

        - [Jellyfin](#nixarr.jellyfin.enable)
        - [Bazarr](#nixarr.bazarr.enable)
        - [Lidarr](#nixarr.lidarr.enable)
        - [Prowlarr](#nixarr.prowlarr.enable)
        - [Radarr](#nixarr.radarr.enable)
        - [Readarr](#nixarr.readarr.enable)
        - [Sonarr](#nixarr.sonarr.enable)
        - [Transmission](#nixarr.transmission.enable)

        Remember to read the options.
      '';
    };

    mediaUsers = mkOption {
      type = with types; listOf str;
      default = [];
      example = ["user"];
      description = ''
        Extra users to add to the media group.
      '';
    };

    mediaDir = mkOption {
      type = types.path;
      default = "/data/media";
      example = "/nixarr";
      description = ''
        The location of the media directory for the services.

        **Warning:** Setting this to any path, where the subpath is not
        owned by root, will fail! For example:

        ```nix
          mediaDir = /home/user/nixarr
        ```

        Is not supported, because `/home/user` is owned by `user`.
      '';
    };

    stateDir = mkOption {
      type = types.path;
      default = "/data/.state/nixarr";
      example = "/nixarr/.state";
      description = ''
        The location of the state directory for the services.

        **Warning:** Setting this to any path, where the subpath is not
        owned by root, will fail! For example:

        ```nix
          stateDir = /home/user/nixarr/.state
        ```

        Is not supported, because `/home/user` is owned by `user`.
      '';
    };

    vpn = {
      enable = mkOption {
        type = types.bool;
        default = false;
        example = true;
        description = ''
          **Required options:** [`nixarr.vpn.wgConf`](#nixarr.vpn.wgconf)

          Whether or not to enable VPN support for the services that nixarr
          supports.
        '';
      };

      wgConf = mkOption {
        type = types.nullOr types.path;
        default = null;
        example = "/data/.secret/vpn/wg.conf";
        description = "The path to the wireguard configuration file.";
      };

      vpnTestService = {
        enable = mkEnableOption ''
          the vpn test service. Useful for testing DNS leaks or if the VPN
          port forwarding works correctly.
        '';

        port = mkOption {
          type = with types; nullOr port;
          default = null;
          example = 58403;
          description = ''
            The port that netcat listens to on the vpn test service. If set to
            `null`, then netcat will not be started.
          '';
        };
      };

      openTcpPorts = mkOption {
        type = with types; listOf port;
        default = [];
        description = ''
          What TCP ports to allow traffic from. You might need this if you're
          port forwarding on your VPN provider and you're setting up services
          not covered in by this module that uses the VPN.
        '';
        example = [46382 38473];
      };

      openUdpPorts = mkOption {
        type = with types; listOf port;
        default = [];
        description = ''
          What UDP ports to allow traffic from. You might need this if you're
          port forwarding on your VPN provider and you're setting up services
          not covered in by this module that uses the VPN.
        '';
        example = [46382 38473];
      };
    };
  };

  config = mkIf cfg.enable {
    assertions = [
      {
        assertion = cfg.vpn.enable -> cfg.vpn.wgConf != null;
        message = ''
          The nixarr.vpn.enable option requires the nixarr.vpn.wgConf option
          to be set, but it was not.
        '';
      }
    ];

    users.groups = {
      media.members = cfg.mediaUsers;
      streamer = {};
      torrenter = {};
    };
    users.users = {
      streamer = {
        isSystemUser = true;
        group = "streamer";
      };
      torrenter = {
        isSystemUser = true;
        group = "torrenter";
      };
    };

    systemd.tmpfiles.rules = [
      # Media dirs
      "d '${cfg.mediaDir}'                      0775 root      media - -"
      "d '${cfg.mediaDir}/library'              0775 streamer  media - -"
      "d '${cfg.mediaDir}/library/shows'        0775 streamer  media - -"
      "d '${cfg.mediaDir}/library/movies'       0775 streamer  media - -"
      "d '${cfg.mediaDir}/library/music'        0775 streamer  media - -"
      "d '${cfg.mediaDir}/library/books'        0775 streamer  media - -"
      "d '${cfg.mediaDir}/torrents'             0755 torrenter media - -"
      "d '${cfg.mediaDir}/torrents/.incomplete' 0755 torrenter media - -"
      "d '${cfg.mediaDir}/torrents/.watch'      0755 torrenter media - -"
      "d '${cfg.mediaDir}/torrents/manual'      0755 torrenter media - -"
<<<<<<< HEAD
      "d '${cfg.mediaDir}/torrents/lidarr'     0755 torrenter media - -"
=======
      "d '${cfg.mediaDir}/torrents/lidarr'      0755 torrenter media - -"
>>>>>>> 91e3b4b8
      "d '${cfg.mediaDir}/torrents/radarr'      0755 torrenter media - -"
      "d '${cfg.mediaDir}/torrents/sonarr'      0755 torrenter media - -"
      "d '${cfg.mediaDir}/torrents/readarr'     0755 torrenter media - -"
    ];

    environment.systemPackages = with pkgs; [
      jdupes
      list-unlinked
      fix-permissions
    ];

    # TODO: wtf to do about openports
    vpnnamespaces.wg = mkIf cfg.vpn.enable {
      enable = true;
      openVPNPorts = optional cfg.vpn.vpnTestService.enable {
        port = cfg.vpn.vpnTestService.port;
        protocol = "tcp";
      };
      accessibleFrom = [
        "192.168.1.0/24"
        "10.0.0.0/8"
        "127.0.0.1"
      ];
      wireguardConfigFile = cfg.vpn.wgConf;
    };

    # TODO: openports
    systemd.services.vpn-test-service = mkIf cfg.vpn.vpnTestService.enable {
      enable = true;

      vpnconfinement = {
        enable = true;
        vpnnamespace = "wg";
      };

      script = let
        vpn-test = pkgs.writeShellApplication {
          name = "vpn-test";

          runtimeInputs = with pkgs; [util-linux unixtools.ping coreutils curl bash libressl netcat-gnu openresolv dig];

          text =
            ''
              cd "$(mktemp -d)"

              ping google.com

              # Print resolv.conf
              echo "/etc/resolv.conf contains:"
              cat /etc/resolv.conf

              # Query resolvconf
              echo "resolvconf output:"
              resolvconf -l
              echo ""

              # Get ip
              echo "Getting IP:"
              curl -s ipinfo.io

              echo -ne "DNS leak test:"
              curl -s https://raw.githubusercontent.com/macvk/dnsleaktest/b03ab54d574adbe322ca48cbcb0523be720ad38d/dnsleaktest.sh -o dnsleaktest.sh
              chmod +x dnsleaktest.sh
              ./dnsleaktest.sh
            ''
            + (
              if cfg.vpn.vpnTestService.port != null
              then ''
                echo "starting netcat on port ${builtins.toString cfg.vpn.vpnTestService.port}:"
                nc -vnlp ${builtins.toString cfg.vpn.vpnTestService.port}
              ''
              else ""
            );
        };
      in "${vpn-test}/bin/vpn-test";

      bindsTo = ["netns@wg.service"];
      requires = ["network-online.target"];
      after = ["wg.service"];
    };
  };
}<|MERGE_RESOLUTION|>--- conflicted
+++ resolved
@@ -255,11 +255,7 @@
       "d '${cfg.mediaDir}/torrents/.incomplete' 0755 torrenter media - -"
       "d '${cfg.mediaDir}/torrents/.watch'      0755 torrenter media - -"
       "d '${cfg.mediaDir}/torrents/manual'      0755 torrenter media - -"
-<<<<<<< HEAD
-      "d '${cfg.mediaDir}/torrents/lidarr'     0755 torrenter media - -"
-=======
       "d '${cfg.mediaDir}/torrents/lidarr'      0755 torrenter media - -"
->>>>>>> 91e3b4b8
       "d '${cfg.mediaDir}/torrents/radarr'      0755 torrenter media - -"
       "d '${cfg.mediaDir}/torrents/sonarr'      0755 torrenter media - -"
       "d '${cfg.mediaDir}/torrents/readarr'     0755 torrenter media - -"
@@ -304,8 +300,6 @@
           text =
             ''
               cd "$(mktemp -d)"
-
-              ping google.com
 
               # Print resolv.conf
               echo "/etc/resolv.conf contains:"
