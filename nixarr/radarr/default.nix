--- conflicted
+++ resolved
@@ -15,10 +15,7 @@
     stateDir = mkOption {
       type = types.path;
       default = "${nixarr.stateDir}/radarr";
-<<<<<<< HEAD
-=======
       defaultText = literalExpression ''"''${nixarr.stateDir}/radarr"'';
->>>>>>> a2025a46
       description = "The state directory for radarr.";
     };
 
